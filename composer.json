{
    "name": "robsontenorio/laravel-keycloak-guard",
    "description": "🔑 Simple Keycloak Guard for Laravel",
    "keywords": [
        "laravel",
        "keycloak"
    ],
    "homepage": "https://github.com/robsontenorio/laravel-keycloak-guard",
    "license": "MIT",
    "authors": [
        {
            "name": "Robson Tenório"
        }
    ],
    "minimum-stability": "dev",
    "prefer-stable": true,
    "require": {
<<<<<<< HEAD
        "php": "^8.0",
=======
        "php": "^8.1",
>>>>>>> ca3fe8c9
        "firebase/php-jwt": "^6.4"
    },
    "autoload": {
        "psr-4": {
            "KeycloakGuard\\": "src/"
        }
    },
    "autoload-dev": {
        "psr-4": {
            "KeycloakGuard\\Tests\\": "tests/"
        }
    },
    "scripts": {
        "test": "vendor/bin/phpunit",
        "test-coverage": "phpunit --coverage-html coverage"
    },
    "extra": {
        "laravel": {
            "providers": [
                "KeycloakGuard\\KeycloakGuardServiceProvider"
            ]
        }
    },
    "require-dev": {
        "phpunit/phpunit": "^10.0",
        "orchestra/testbench": "^8.0"
    }
}<|MERGE_RESOLUTION|>--- conflicted
+++ resolved
@@ -15,11 +15,7 @@
     "minimum-stability": "dev",
     "prefer-stable": true,
     "require": {
-<<<<<<< HEAD
-        "php": "^8.0",
-=======
         "php": "^8.1",
->>>>>>> ca3fe8c9
         "firebase/php-jwt": "^6.4"
     },
     "autoload": {
