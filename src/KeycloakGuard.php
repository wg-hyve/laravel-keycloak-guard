--- conflicted
+++ resolved
@@ -53,11 +53,7 @@
             $decodedToken = json_decode(json_encode($this->decodedToken), true);
 
             if (!$this->hasRole($this->config['service_role'])) {
-<<<<<<< HEAD
                 abort(403, 'Keycloak - No access for this service.');
-=======
-                abort(403, 'Keycloak - No access for this service-');
->>>>>>> 44d1cda4
             }
 
             $this->validate([
